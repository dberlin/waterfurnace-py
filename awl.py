--- conflicted
+++ resolved
@@ -355,15 +355,9 @@
                 if gateway.get('gwid') == gwid:
                     return gateway.get(param)
 
-<<<<<<< HEAD
-    async def read(self, awlid, zone=0,
-                   timeout=AWL_DEFAULT_TRANSACTION_TIMEOUT):
-        read_rlist = copy.deepcopy(self.AWL_GATEWAY_RLIST)
-=======
     async def read(self, awlid: str, zone: int = 0,
                    timeout: int = AWL_DEFAULT_TRANSACTION_TIMEOUT) -> Any:
-        read_rlist = self.AWL_GATEWAY_RLIST.copy()
->>>>>>> 24d85f50
+        read_rlist = copy.deepcopy(self.AWL_GATEWAY_RLIST)
 
         max_zones = self.get_gwid_param(awlid, 'iz2_max_zones')
         if max_zones:
